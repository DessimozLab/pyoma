--- conflicted
+++ resolved
@@ -33,11 +33,4 @@
     - name: Build package
       run: python -m build
     - name: Publish package
-<<<<<<< HEAD
-      uses: pypa/gh-action-pypi-publish@897895f1e160c830e369f9779632ebc134688e1b
-      with:
-        user: __token__
-        password: ${{ secrets.PYPI_API_TOKEN }}
-=======
-      uses: pypa/gh-action-pypi-publish@ec4db0b4ddc65acdf4bff5fa45ac92d78b56bdf0
->>>>>>> 10e6a274
+      uses: pypa/gh-action-pypi-publish@897895f1e160c830e369f9779632ebc134688e1b