--- conflicted
+++ resolved
@@ -27,11 +27,7 @@
     def assert_cached_results(self):
         if not self.transformed:
             res = self.call_darwin_export("TransformDataToCache('{}');".format(
-<<<<<<< HEAD
-                cache_dir))
-=======
                     self.cache_dir))
->>>>>>> 0d69144f
             if res != 'success':
                 raise DarwinException('could not transform data from darwin')
             self.transformed = True
