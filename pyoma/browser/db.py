import io
from builtins import chr
from builtins import range
from builtins import object
from builtins import zip
import itertools

from Bio.UniProt.GOA import GAF20FIELDS
from bisect import bisect_left
from collections import Counter
import dateutil
import h5py
import pandas as pd
import pyopa
import tables
import threading
import numpy
import numpy.lib.recfunctions
import re
import json
import os
import collections
import logging
from .KmerEncoder import KmerEncoder
from .models import LazyProperty, KeyWrapper
from .geneontology import GeneOntology, OntologyParser, AnnotationParser, GOAspect

logger = logging.getLogger(__name__)

# Raise stack limit for PyOPA ~400MB
threading.stack_size(4096*100000)

# Global initialisations
GAF_VERSION = '2.1'


def count_elements(iterable):
    """return the number of elements in an iterator in the most efficient way.

    Be aware that for unbound iterators, this method won't terminate!
    :param iterable: an iterable object.
    """
    counter = itertools.count()
    collections.deque(zip(iterable, counter), maxlen=0)  # (consume at C speed)
    return next(counter)


class Database(object):
    """This is the main interface to the oma database. Queries
    will typically be issued by methods of this object. Typically
    the result of queries will be :py:class:`numpy.recarray` objects."""
    EXPECTED_DB_SCHEMA = "3.0"

    def __init__(self, db):
        if isinstance(db, str):
            logger.info('opening {} for read-only'.format(db))
            self.db = tables.open_file(db, 'r')
        elif isinstance(db, tables.File):
            self.db = db
        else:
            raise ValueError(str(db) + ' is not a valid database type')

        try:
            db_version = self.db.get_node_attr('/', 'db_schema_version')
        except AttributeError:
            db_version = "1.0"

        logger.info('database version: {}'.format(db_version))
        if db_version != self.EXPECTED_DB_SCHEMA:
            raise DBVersionError('Unsupported database version: {} != {} ({})'
                                 .format(db_version, self.EXPECTED_DB_SCHEMA, self.db.filename))

        self.seq_search = SequenceSearch(self)
        self.id_resolver = IDResolver(self)
        self.id_mapper = IdMapperFactory(self)
        self.tax = Taxonomy(self.db.root.Taxonomy.read())
        self._re_fam = None
        self.format_hogid = None
        self._set_hogid_schema()

    @LazyProperty
    def gene_ontology(self):
        try:
<<<<<<< HEAD
            fp = io.StringIO(self.db.root.Ontologies.GO.read().tobytes().decode('utf-8'))
=======
            fp = io.StringIO(self.db.get_node('/Ontologies/GO').read().tobytes().decode())
>>>>>>> 657b79e1
        except tables.NoSuchNodeError:
            p = os.path.join(os.path.dirname(self.db.filename), 'go-basic.obo')
            fp = open(p, 'rt')
        go = GeneOntology(OntologyParser(fp))
        go.parse()
        fp.close()
        return go

    def get_hdf5_handle(self):
        """return the handle to the database hdf5 file"""
        return self.db

    def get_conversion_date(self):
       """return the conversion end date from the DB attributes"""
       return dateutil.parser.parse(self.db.root._v_attrs['conversion_end'])

    def ensure_entry(self, entry):
        """This method allows to use an entry or an entry_nr.

        If necessary it will load the entry from the entry_nr,
        otherwise returning the same object again.

        :param entry: the entry_nr of a protein to be loaded or a
            protein entry."""
        try:
            t = entry['AltSpliceVariant']
            return entry
        except (TypeError, AttributeError, IndexError):
            if isinstance(entry, (int, numpy.number)):
                return self.entry_by_entry_nr(entry)
            raise TypeError('Invalid type to retrieve an Entry')
        except Exception:
            raise TypeError('Invalid type to retrieve an Entry')

    def entry_by_entry_nr(self, entry_nr):
        """Returns the entry from the /Protein/Entries table
        corresponding to entry_nr.

        :param int entry_nr: a numeric identifier for the protein
            entry"""
        entry = self.db.root.Protein.Entries[entry_nr - 1]
        if entry['EntryNr'] != entry_nr:
            logger.warning('EntryNr {} not at position {}. Using index instead'.format(entry_nr, entry_nr - 1))
            entry = self.db.root.Protein.Entries.read_where(
                'EntryNr == {:d}'.format(entry_nr))
            if len(entry) != 1:
                raise ValueError("there are {} entries with entry_nr {}".format(len(entry), entry_nr))
            entry = entry[0]
        return entry

    def _set_hogid_schema(self):
        """Determines the used HOG ID schema

        Some versions of the database have HOG IDs of the form
        "HOG:0000001" and others without the prefix (e.g. standalone)
        or with the prefix, but without padding. This method checks
        which schema is used and sets the appropriate member vars
        """
        re_id = re.compile(b'(?P<prefix>HOG:)(?P<nr>\d+)')
        for entry in self.db.root.Protein.Entries:
            m = re_id.match(entry['OmaHOG'])
            if m is None:
                continue
            nr = m.group('nr')
            if len(nr) >= 7 and not nr.startswith(b'0'):
                continue  # a case where we cannot determine if padded nr
            is_padded = nr.startswith(b'0')
            prefix = m.group('prefix').decode()
            if prefix is None:
                prefix = ''
            fmt = "{}{{:{}d}}".format(prefix, "07" if is_padded else "")
            self._re_fam = re.compile('{}(?P<fam>\d{})'
                                      .format(prefix, "{7,}" if is_padded else "+")
                                      .encode('ascii'))
            self.format_hogid = lambda fam: fmt.format(fam)
            logger.info("setting HOG ID schema: re_fam: {}, hog_fmt: {}"
                        .format(self._re_fam, fmt))
            return
        raise DBConsistencyError('no protein in a hog')

    def _get_vptab(self, entry_nr):
        return self._get_pw_tab(entry_nr, 'VPairs')

    def _get_pw_tab(self, entry_nr, subtab):
        genome = self.id_mapper['OMA'].genome_of_entry_nr(entry_nr)['UniProtSpeciesCode'].decode()
        return self.db.get_node('/PairwiseRelation/{}/{}'.format(genome, subtab))

    def count_vpairs(self, entry_nr):
        vptab = self._get_vptab(entry_nr)
        try:
            cnt = count_elements(vptab.where('(EntryNr1=={:d})'.format(entry_nr)))
        except (TypeError, ValueError):
            cnt = 0
        return cnt

    def _get_pw_data(self, entry_nr, tab):
        dat = tab.read_where('(EntryNr1=={:d})'.format(entry_nr))
        typ = tab.get_enum('RelType')
        res = numpy.lib.recfunctions.append_fields(
            dat[['EntryNr1', 'EntryNr2', 'Score', 'Distance']],
            names='RelType',
            data=[typ(x) for x in dat['RelType']],
            usemask=False)
        return res

    def get_vpairs(self, entry_nr):
        """returns the verified pairs of a query protein.

        This method returns an instance of a :class:`numpy.recarray` class
        containing the verified pairs of a query protein entry.
        The returned array contains columns with EntryNr1 and EntryNr2 to
        identify the pair together with RelType (indicating the subtype of
        orthology), the alignment score and the distance. The score and
        distance will be set to -1 if unknown.

        :param int entry_nr: the numeric entry_nr of the query protein."""
        vp_tab = self._get_vptab(entry_nr)
        return self._get_pw_data(entry_nr, vp_tab)

    def get_within_species_paralogs(self, entry_nr):
        """returns the within species paralogs of a given entry

        This method returns a :class:`numpy.recarray` instance
        containing the close paralogs. Close paralogs are within
        species paralogs that are inparalogs to at least one
        ortholog of the query gene in OMA.

        The returned array contains columns with EntryNr1 and EntryNr2 to
        identify the pair together with RelType (indicating the subtype of
        paralogy), the alignment score and the distance. The score and
        distance will be set to -1 if unknown.

        :param int entry_nr: the numeric entry_id of the query protein"""
        within_species_paralogs = self._get_pw_tab(entry_nr, 'within')
        return self._get_pw_data(entry_nr, within_species_paralogs)

    def neighbour_genes(self, entry_nr, window=1):
        """Returns neighbor genes around a query gene.

        This method returns a tuple containing a numpy recarray with
        gene entries located around the query gene, and an index
        pointing to the query gene. The genes are sorted according to
        their position on the chromosome.

        The *windows* parameter specifies the number of genes up- and
        downstream of the query gene that should be reported. Note
        that the actual number can be smaller if the query gene is close
        to a chromosome start or end.

        :param entry_nr: the entry number of the query gene
        :param window: the number of neighboring genes on each
                           side to return"""
        if window <= 0 or not isinstance(window, int):
            raise ValueError('windows parameters must be a positive integer value')

        dat = self.entry_by_entry_nr(entry_nr)
        target_chr = dat['Chromosome']
        genome_range = self.id_mapper['OMA'].genome_range(entry_nr)
        f = 5
        data = self.db.root.Protein.Entries.read_where(
            '(EntryNr >= {:d}) & (EntryNr <= {:d}) & '
            '(Chromosome == {!r}) & '
            '((AltSpliceVariant == 0) |'
            ' (AltSpliceVariant == EntryNr))'.format(
                max(genome_range[0], entry_nr - f * window),
                min(genome_range[1], entry_nr + f * window),
                target_chr))
        data.sort(order=['EntryNr'])
        idx = data['EntryNr'].searchsorted(entry_nr)
        res = data[max(0, idx - window):min(len(data), idx + window + 1)]
        idx = res['EntryNr'].searchsorted(entry_nr)
        return res, idx

    def hog_family(self, entry):
        entry = self.ensure_entry(entry)
        m = self._re_fam.match(entry['OmaHOG'])
        if m is None:
            raise Singleton(entry)
        return int(m.group('fam'))

    def hog_levels_of_fam(self, fam_nr):
        """get all taxonomic levels covered by a family.

        The family coresponds to the toplevel numeric id of a HOG,
        i.e. for HOG:002421 the fam_nr should be 2421. If a HOG
        covers a certain level more than once, it will be returned
        several times.

        :param fam_nr: the numeric id of the family (== Toplevel HOG)
        """
        return self.db.root.HogLevel.read_where(
            '(Fam=={})'.format(fam_nr))['Level']

    def get_subhogids_at_level(self, fam_nr, level):
        """get all the hog ids within a given family at a given taxonomic
        level of interest.

        After a duplication in an ancestor lineage, there exists multiple
        sub-hogs for any taxonomic level after the duplication. This method
        allows to get the list of hogids at the requested taxonomic level.

        E.g. assume in family 1 (HOG:0000001) there has been a duplication
        between Eukaryota and Metazoa. this method would return for
        get_subhogids_at_level(1, 'Eukaryota') --> ['HOG:0000001']
        and for
        get_subhogids_at_level(1, 'Metazoa') --> ['HOG:0000001.1a', 'HOG:0000001.1b']

        :param fam_nr: the numeric family id
        :param level: the taxonomic level of interest"""
        lev = level if isinstance(level, bytes) else level.encode('ascii')
        return self.db.root.HogLevel.read_where(
            '(Fam=={}) & (Level=={!r})'.format(fam_nr, lev))['ID']

    def member_of_hog_id(self, hog_id, level=None):
        """return an array of protein entries which belong to a given hog_id.

        E.g. if hog_id = 'HOG122.1a', the method returns all the proteins that
        have either exactly this hog id or an inparalogous id such a HOG122.1a.4b.2a

        If you are only interested in the members of a specific lineage (identified
        through its taxonomic range), you can pass the taxonomic range as an
        additional argument. Only the proteins of genomes belonging to this clade
        will be returned. Otherwise, all proteins with having this specific hog_id
        will be returned.

        :param str hog_id: the requested hog_id.
        :param level: the taxonomic level of interest
        :type level: str or None

        :return: a numpy.array with the protein entries belonging to the requested hog.
        :rtype: :class:`numpy.ndarray`

        :Note: Even if you obtained a certain hog_id using
               :py:meth:`get_subhogids_at_level`
               using a certain level, if you do not specify the level in
               :meth:`member_of_hog_id` again, you will likely get proteins from other
               clades. Only if it happens that the deepest level of the hog_id
               coincides with the taxonomic range of interest, the two will be identical.
        """
        hog_range = self._hog_lex_range(hog_id)
        # get the proteins which have that HOG number
        memb = self.db.root.Protein.Entries.read_where(
            '({!r} <= OmaHOG) & (OmaHOG < {!r})'.format(*hog_range))
        if level is not None:
            memb = [x for x in memb if level.encode('ascii') in self.tax.get_parent_taxa(
                self.id_mapper['OMA'].genome_of_entry_nr(x['EntryNr'])['NCBITaxonId'])['Name']]

        return memb

    def member_of_fam(self, fam):
        """returns an array of protein entries which belong to a given fam"""
        if not isinstance(fam, (int, numpy.number)):
            raise ValueError('expect a numeric family id')
        return self.member_of_hog_id(self.format_hogid(fam))

    def hog_members(self, entry, level):
        """get hog members with respect to a given taxonomic level.

        The method will return a list of protein entries that are all
        member of the same hog with respect to the taxonomic range
        of interest.

        :param entry: an entry or entry_nr of a query protein
        :param level: the taxonomic level of interest"""
        query = self.ensure_entry(entry)
        queryFam = self.hog_family(query)
        hoglev = None
        for hog_candidate in self.db.root.HogLevel.where(
                '(Fam == {:d}) & (Level == {!r})'.format(queryFam, level.encode('ascii'))):
            if query['OmaHOG'].startswith(hog_candidate['ID']):
                hoglev = hog_candidate
                break
        if hoglev is None:
            raise ValueError(u'Level "{0:s}" undefined for query gene'.format(level))
        # get the entries which have this hogid (or a sub-hog)
        members = self.member_of_hog_id(hoglev['ID'])
        if level != 'LUCA':
            # last, we need to filter the proteins to the tax range of interest
            members = [x for x in members if level.encode('ascii') in self.tax.get_parent_taxa(
                self.id_mapper['OMA'].genome_of_entry_nr(x['EntryNr'])['NCBITaxonId'])['Name']]
            if query not in members:
                raise ValueError(u"Level '{0:s}' undefined for query gene".format(level))
        return members

    def get_orthoxml(self, fam):
        """returns the orthoxml of a given toplevel HOG family

        :param fam: numeric id of requested toplevel hog"""
        idx = self.db.root.OrthoXML.Index.read_where('Fam == {:d}'.format(fam))
        if len(idx) < 1:
            raise ValueError('cannot retrieve orthoxml for {}'.format(fam))
        idx = idx[0]
        return self.db.root.OrthoXML.Buffer[
               idx['HogBufferOffset']:idx['HogBufferOffset'] + idx['HogBufferLength']].tostring()

    def _hog_lex_range(self, hog):
        """return the lexographic range of a hog.

        This can be used to search of sub-hogs which are nested in
        the query hog. The semantics is such that
        _hog_lex_range[0] <= hog < _hog_lex_range[1].
        This is equivalent to say that a sub-hog starts with the
        query hog."""
        hog_str = hog.decode() if isinstance(hog, bytes) else hog
        return hog_str.encode('ascii'), (hog_str[0:-1] + chr(1 + ord(hog_str[-1]))).encode('ascii')

    def oma_group_members(self, group_id):
        """get the member entries of an oma group.

        This method returns a numpy array of protein entries that form
        an oma group. If the group id is invalid (not positive
        integer value or a valid Fingerprint), an `InvalidId` Exception
        is raised.

        :param group_id: numeric oma group id or Fingerprint"""
        if isinstance(group_id, (str, bytes)):
            if group_id.isdigit():
                return self.oma_group_members(int(group_id))
            if isinstance(group_id, str):
                group_id = group_id.encode('utf-8')
            if group_id == b'n/a':
                raise InvalidId('Invalid fingerprint for an OMA Group')
            group_meta_tab = self.db.get_node('/OmaGroups/MetaData')
            try:
                e = next(group_meta_tab.where('(Fingerprints == {!r})'
                                              .format(group_id)))
                group_nr = e['GroupNr']
            except StopIteration:
                raise InvalidId('Unknown fingerprint for an OMA Group')
        elif isinstance(group_id, int) and group_id > 0:
            group_nr = group_id
        else:
            raise InvalidId('Invalid id of oma group')
        members = self.db.root.Protein.Entries.read_where('OmaGroup=={:d}'.format(group_nr))
        return members

    def oma_group_metadata(self, group_nr):
        """get the meta data associated with a OMA Group

        The meta data contains the fingerprint and the keywords infered for this group.
        The method retuns this information as a dictionary. The parameter must be
        the numeric oma group nr.

        :param int group_nr: a numeric oma group id."""
        if not isinstance(group_nr, int) or group_nr < 0:
            raise InvalidId('Invalid group id')
        meta_tab = self.db.get_node('/OmaGroups/MetaData')
        try:
            e = next(meta_tab.where('GroupNr == {:d}'.format(group_nr)))
            kw_buf = self.db.get_node('/OmaGroups/KeywordBuffer')
            res = {'fingerprint': e['Fingerprint'].decode(),
                   'group_nr': int(e['GroupNr']),
                   'keywords': kw_buf[e['KeywordOffset']:e['KeywordOffset']+e['KeywordLength']].tostring().decode()}
            return res
        except StopIteration:
            raise InvalidId('invalid group nr')

    def get_sequence(self, entry):
        """get the protein sequence of a given entry as a string

        :param entry: the entry or entry_nr for which the sequence is requested"""
        entry = self.ensure_entry(entry)
        seqArr = self.db.get_node('/Protein/SequenceBuffer')
        seq = seqArr[entry['SeqBufferOffset']:entry['SeqBufferOffset'] + entry['SeqBufferLength'] - 1]
        return seq.tostring()

    def get_cdna(self, entry):
        """get the protein sequence of a given entry as a string"""
        entry = self.ensure_entry(entry)
        seqArr = self.db.get_node('/Protein/CDNABuffer')
        seq = seqArr[entry['CDNABufferOffset']:entry['CDNABufferOffset'] + entry['CDNABufferLength'] - 1]
        return seq.tostring()

    def get_description(self, entry):
        entry = self.ensure_entry(entry)
        descArr = self.db.get_node('/Protein/DescriptionBuffer')
        desc = descArr[entry['DescriptionOffset']:entry['DescriptionOffset'] + entry['DescriptionLength']]
        return desc.tostring()

    def get_release_name(self):
        return str(self.db.get_node_attr('/', 'oma_version'))

    def get_domains(self, entry_nr):
        try:
            return self.db.root.Annotations.Domains.read_where('EntryNr == {:d}'.format(entry_nr))
        except ValueError as e:
            raise InvalidId('require a numeric entry id, got {}'.format(entry_nr))

<<<<<<< HEAD
    def get_goannotations(self, entry_nr, as_string=False):
        try:
            annots = self.db.root.Annotations.GeneOntology.read_where('EntryNr == {:d}'.format(entry_nr))
        except ValueError as e:
            raise InvalidId('require a numeric entry id, got {}'.format(entry_nr))

        df = pd.DataFrame(annots)

        if len(df) == 0:
            # Quick exit...
            return None

        # 1R DB
        df['DB'] = 'OMA'
        # 2R DB Object ID
        df['DB_Object_ID'] = df['EntryNr'].apply(self.id_mapper['Oma'].map_entry_nr)
        # 3R DB Object Symbol
        df['DB_Object_Symbol'] = df['DB_Object_ID']
        # 4O Qualifier
        df['Qualifier'] = ''
        # 5R GO ID
        df['GO_ID'] = df['TermNr'].apply(lambda t: 'GO:{:07d}'.format(t))
        # 6R DB:Reference
        df['DB:Reference'] = df['Reference'].apply(lambda x: x.decode('ascii'))
        # 7R Evidence code
        df['Evidence'] = df['Evidence'].apply(lambda x: x.decode('ascii'))
        # 8O With (or) From
        df['With'] = ''
        # 9R Aspect
        df['Aspect'] = df['GO_ID'].apply(lambda t: GOAspect.to_char(self.gene_ontology.term_by_id(t).aspect))
        # 10O DB Object Name
        df['DB_Object_Name'] = ''
        # 11O DB Object Synonym (|Synonym)
        df['Synonym'] = ''
        # 12R DB Object Type
        df['DB_Object_Type'] = 'protein'
        # 13R Taxon (|taxon)
        df['Taxon_ID'] = df['EntryNr'].apply(lambda e: self.id_mapper['Oma'].genome_of_entry_nr(e)['NCBITaxonId'])
        # 14R Date
        df['Date'] = self.get_conversion_date().strftime('%Y%m%d')
        # 15R Assigned by - TODO: FIX FOR NON OMA!!!
        df['Assigned_By'] = df['DB']
        # 16O Annotation Extension
        df['Annotation_Extension'] = ''
        # 17O Gene Product Form ID
        df['Gene_Product_Form_ID'] = ''

        df = df[GAF20FIELDS]
        return (df if not as_string else 
                ('!gaf-version: {}\n'.format(GAF_VERSION) + 
                 '\n'.join(df.apply(lambda e: '\t'.join(map(str, e)), axis=1)) + 
                 '\n'))



class SequenceSearch(object):
    '''
        Contains all the methods for searching the sequence

        TODO: implement taxonomic filtering.
    '''
    from .KmerEncoder import DIGITS_AA
    PROTEIN_CHARS = frozenset(map(lambda x: x.decode(), DIGITS_AA))
    PAM100 = pyopa.generate_env(pyopa.load_default_environments()['log_pam1'],
                                100)

    def __init__(self, db):
        # Backup reference to used DB method.
        self.get_sequence = db.get_sequence

        # Assume the index is stored in the main DB if there is no .idx file
        self.db = db.get_hdf5_handle()
        self.db_idx = (db if not os.path.isfile(self.db.filename + '.idx') else
                       tables.open_file(self.db.filename + '.idx', 'r'))

        # Protein search arrays.
        self.seq_idx = self.db_idx.root.Protein.SequenceIndex
        self.seq_buff = self.db.root.Protein.SequenceBuffer
        self.n_entries = len(self.db.root.Protein.Entries)

        # Kmer lookup arrays / kmer setup
        self.k = self.db_idx.get_node_attr('/Protein/KmerLookup', 'k')
        self.encoder = KmerEncoder(self.k)
        self.kmer_lookup = self.db_idx.root.Protein.KmerLookup

    def get_entry_length(self, ii):
        '''
            Get lenght of a particular entry.
        '''
        return (self.db.root.Protein.Entries[ii - 1]['SeqBufferLength'] - 1)

    @LazyProperty
    def entry_idx(self):
        '''
            Caches the index lookup part of the SA.
        '''
        return self.seq_idx[:self.n_entries]

    def get_entrynr(self, ii):
        '''
            Get the entry number(s) corresponding to a location in the sequence
            buffer.
        '''
        return (numpy.searchsorted(self.entry_idx, ii) + 1)

    def _sanitise_seq(self, seq):
        '''
            Sanitise a string protein sequence. Deletes "invalid" characters.
            TODO: add functionality for biopython sequence / skbio sequence.
        '''
        assert type(seq) == str
        return ''.join(filter(lambda c: c in self.PROTEIN_CHARS,
                              seq.upper())).encode('ascii')

    def search(self, seq, n=None, coverage=None, is_sanitised=None):
        '''
            Searches the database for entries that match. If can't find an exact
            match performs a kmer + local alignment approach to approximate
            search.
        '''
        seq = (self._sanitise_seq(seq) if not is_sanitised else seq)
        m = self.exact_search(seq, is_sanitised=True)
        # TODO: taxonomic filtering.
        if len(m) == 0:
            # Do approximate search
            m = self.approx_search(seq, n=n, coverage=coverage, is_sanitised=True)
            # TODO: taxonomic filtering.
            return (('approx', m) if m is not None else None)
        else:
            return ('exact', m)

    def exact_search(self, seq, is_sanitised=None):
        '''
            Performs an exact match search using the suffix array.
        '''
        # TODO: work out whether to just use the approximate search and then
        # check if any are actually exact matches. Do the counting and then
        # do an equality checking on any of the sequences that have the correct
        # number of kmer matches.
        seq = (seq if is_sanitised else self._sanitise_seq(seq))
        nn = len(seq)
        if nn > 0:
            z = KeyWrapper(self.seq_idx,
                           key=lambda i:
                           self.seq_buff[i:(i + nn)].tobytes())
            ii = bisect_left(z, seq, lo=self.n_entries)

            if ii and (z[ii] == seq):
                # Left most found.
                jj = ii + 1
                while (jj < len(z)) and (z[jj] == seq):
                    # zoom to end -> -> ->
                    jj += 1

                # Find entry numbers and filter to remove incorrect entries
                return list(filter(lambda e: self.get_entry_length(e) == nn, 
                                   self.get_entrynr(self.seq_idx[ii:jj])))

        # Nothing found.
        return []

    def approx_search(self, seq, n=None, is_sanitised=None, coverage=None):
        '''
            Performs an exact match search using the suffix array.
        '''
        seq = (seq if is_sanitised else self._sanitise_seq(seq))
        n = (n if n is not None else 50)
        coverage = (0.0 if coverage is None else coverage)

        # 1. Do kmer counting vs entry numbers TODO: switch to np.unique?
        c = Counter()
        for z in map(lambda kmer: numpy.unique(self.kmer_lookup[int(kmer)],
                                               return_counts=True),
                         self.encoder.decompose(seq)):
            c.update(dict(zip(*z)))

        # 2. Filter to top n if necessary
        z = len(seq) - self.k + 1
        cut_off = coverage * z
        c = [(x[0], (x[1] / z)) for x in c.items() if x[1] >= cut_off]
        c = (sorted(c,
                    reverse=True, 
                    key=lambda x: x[1])[:n] if n > 0 else c)
        
        # 3. Do local alignments and return count / score / alignment
        if len(c) > 0:
            return sorted([(m[0], {'kmer_coverage': m[1],
                                   'score': a[0],
                                   'alignment': a[1]})
                           for (m, a) in self._align_entries(seq, c)],
                          key=lambda z: z[1]['score'],
                      reverse=True)

    def _align_entries(self, seq, matches):
        # Does the alignment for the approximate search
        def align(s1, s2s, env, aligned):
            for s2 in s2s:
                z = pyopa.align_double(s1, s2, env, False, False, True)
                a = pyopa.align_strings(s1, s2, env, False, z)
                aligned.append((z[0], ((a[0].convert_readable(),
                                        (z[3], z[1])),
                                       (a[1].convert_readable(),
                                        (z[4], z[2])))))

        aligned = []
        query = pyopa.Sequence(seq.decode('ascii'))
        entries = list(map(lambda m: 
                           pyopa.Sequence(self.get_sequence(int(m[0])).decode('ascii')),
                           matches))
        t = threading.Thread(target=align,
                             args=(query, entries, self.PAM100, aligned))
        t.start()
        t.join()
        assert (len(aligned) > 0), 'Alignment thread crashed.'
        return zip(matches, aligned)

=======
    def get_gene_ontology_annotations(self, entry_nr):
        try:
            return self.db.root.Annotations.GeneOntology.read_where('EntryNr == {:d}'.format(entry_nr))
        except ValueError as e:
            raise InvalidId('require a numeric entry id, got {}'.format(entry_nr))

>>>>>>> 657b79e1

class OmaIdMapper(object):
    def __init__(self, db):
        self.genome_table = db.get_hdf5_handle().root.Genome.read()
        self._entry_off_keys = self.genome_table.argsort(order=('EntryOff'))
        self._genome_keys = self.genome_table.argsort(
            order=('UniProtSpeciesCode'))
        self._taxid_keys = self.genome_table.argsort(order=('NCBITaxonId'))
        self._omaid_re = re.compile(r'(?P<genome>[A-Z][A-Z0-9]{4})(?P<nr>\d+)')
        self._db = db

    def genome_of_entry_nr(self, e_nr):
        """returns the genome code belonging to a given entry_nr"""
        idx = self.genome_table['EntryOff'].searchsorted(
            e_nr - 1, side='right',
            sorter=self._entry_off_keys)
        return self.genome_table[self._entry_off_keys[idx - 1]]

    def map_entry_nr(self, entry_nr):
        genome = self.genome_of_entry_nr(entry_nr)
        return "{0:s}{1:05d}".format(genome['UniProtSpeciesCode'].decode(),
                                     entry_nr - genome['EntryOff'])

    def genome_from_UniProtCode(self, code):
        code = code.encode('ascii')
        idx = self.genome_table['UniProtSpeciesCode'].searchsorted(
            code, sorter=self._genome_keys)
        try:
            genome = self.genome_table[self._genome_keys[idx]]
        except IndexError:
            raise UnknownSpecies('{} is unknown'.format(code))

        if genome['UniProtSpeciesCode'] != code:
            raise UnknownSpecies('{} is unknown'.format(code))
        return genome

    def genome_from_taxid(self, taxid):
        try:
            taxid = int(taxid)
            idx = self.genome_table['NCBITaxonId'].searchsorted(
                taxid, sorter=self._taxid_keys)
            genome = self.genome_table[self._taxid_keys[idx]]
        except (IndexError, ValueError):
            raise UnknownSpecies('TaxonId "{}" is unknown'.format(taxid))
        if genome['NCBITaxonId'] != taxid:
            raise UnknownSpecies('TaxonId "{}" is unknown'.format(taxid))
        return genome

    def identify_genome(self, code):
        """identify genome based on either a UniProtSpeciesCode or an
        NCBI Taxonomy Id"""
        if isinstance(code, int) or code.isdigit():
            return self.genome_from_taxid(code)
        else:
            return self.genome_from_UniProtCode(code)

    def omaid_to_entry_nr(self, omaid):
        """returns the internal numeric entrynr from a
        UniProtSpeciesCode+nr id. this is the inverse
        function of 'map_entry_nr'."""
        match = self._omaid_re.match(omaid)
        if match is None:
            raise InvalidOmaId(omaid)
        code, nr = match.group('genome'), int(match.group('nr'))
        genome = self.genome_from_UniProtCode(code)
        if nr <= 0 or nr > genome['TotEntries']:
            raise InvalidOmaId(omaid)
        return genome['EntryOff'] + int(match.group('nr'))

    def genome_range(self, query):
        """returns the internal range of EntryNr associated with
        'query'. 'query' can be either a numeric id of a protein
        or a UniProtSpeciesCode of a genome. If 'query' is unknown
        by the database, an InvalidOmaId exception is raised.

        The return range is a tuple of length two, and the numbers
        indicated the *inclusive* boundaries, e.g. (1,5) indicates
        that the entries 1,2,3,4 and 5 belong to the query species"""
        if isinstance(query, (int, numpy.integer)):
            genome_row = self.genome_of_entry_nr(query)
            if query <= 0 or query > genome_row['EntryOff'] + genome_row['TotEntries']:
                raise InvalidOmaId(query)
        else:
            genome_row = self.genome_from_UniProtCode(query)
        return (genome_row['EntryOff'] + 1,
                genome_row['EntryOff'] + genome_row['TotEntries'],)

    def species_ordering(self, root=None):
        """get ordering of the genomes with respect to taxonomy.

        This method returns a linear ordering of all the genomes with
        respect to their lineage, i.e. genomes that are evolutionary
        "close" to each other appear close in the ordering.
        Optionally, one can give a root genome, that will be the species
        the ordering is going to start with.

        :param root: UniProtSpeciesCode of the root genome.
        :returns: a list of species codes in the correct order."""
        if root is None:
            root = self.genome_table[0]['UniProtSpeciesCode']
        root_genome = self.genome_from_UniProtCode(root)
        lins = {g['UniProtSpeciesCode']: [lev['Name'] for lev in self._db.tax.get_parent_taxa(g['NCBITaxonId'])][::-1]
                for g in self.genome_table}
        root_lin = lins[root_genome['UniProtSpeciesCode']]
        sort_key = {}
        for g, lin_g in lins.items():
            for k in range(min(len(root_lin), len(lin_g))):
                if root_lin[k] != lin_g[k]:
                    k -= 1
                    break
            sort_key[g] = (-k, lin_g)
        sorted_genomes = sorted(list(sort_key.keys()), key=lambda g: sort_key[g])
        return {g.decode(): v for v, g in enumerate(sorted_genomes)}


class IDResolver(object):
    def __init__(self, db):
        entry_nr_col = db.get_hdf5_handle().root.Protein.Entries.cols.EntryNr
        self.max_entry_nr = entry_nr_col[int(entry_nr_col.index[-1])]
        self._db = db

    def _from_numeric(self, e_id):
        nr = int(e_id)
        if not 0 < nr <= self.max_entry_nr:
            raise InvalidId('{0:d} out of protein range: {1:s}'.format(nr, e_id))
        return nr

    def _from_omaid(self, e_id):
        return self._db.id_mapper['OMA'].omaid_to_entry_nr(e_id)

    def search_xrefs(self, e_id):
        """search for all xrefs. TODO: what happens if xref is ambiguous?"""
        res = set([x['EntryNr'] for x in self._db.id_mapper['XRef'].search_xref(e_id)])
        if len(res) == 0:
            raise InvalidId(e_id)
        elif len(res) > 1:
            raise NotImplemented('Cross-ref "{}" is ambiguous'.format(e_id))
        return int(res.pop())

    def resolve(self, e_id):
        """maps an id to the entry_nr of the current OMA release."""
        try:
            nr = self._from_numeric(e_id)
        except ValueError:
            try:
                nr = self._from_omaid(e_id)
            except (InvalidOmaId, UnknownSpecies) as e:
                nr = self.search_xrefs(e_id)
        return nr


class Taxonomy(object):
    """Taxonomy provides an interface to navigate the taxonomy data.

    The input data is the same as what is stored in the Database in
    table "/Taxonomy"."""

    def __init__(self, data):
        if not isinstance(data, numpy.ndarray):
            raise ValueError('Taxonomy expects a numpy table.')
        self.tax_table = data
        self.taxid_key = self.tax_table.argsort(order=('NCBITaxonId'))
        self.parent_key = self.tax_table.argsort(order=('ParentTaxonId'))
        self._load_valid_taxlevels()

    def _load_valid_taxlevels(self):
        forbidden_chars = re.compile(r'[^A-Za-z. -]')
        try:
            with open(os.environ['DARWIN_BROWSERDATA_PATH'] + '/TaxLevels.drw') as f:
                taxStr = f.read()
            tax_json = json.loads(("[" + taxStr[14:-3] + "]").replace("'", '"'))
            self.all_hog_levels = frozenset([t.encode('ascii') for t in
                                             tax_json if forbidden_chars.search(t) is None])
        except (IOError, KeyError):
            self.all_hog_levels = frozenset([l for l in self.tax_table['Name']
                                             if forbidden_chars.search(l.decode()) is None])

    def _table_idx_from_numeric(self, tid):
        i = self.tax_table['NCBITaxonId'].searchsorted(
            tid, sorter=self.taxid_key)
        idx = self.taxid_key[i]
        if self.tax_table[idx]['NCBITaxonId'] != tid:
            raise InvalidTaxonId(u"{0:d} is an invalid/unknown taxonomy id".format(tid))
        return idx

    def _get_root_taxon(self):
        i1 = self.tax_table['ParentTaxonId'].searchsorted(0, sorter=self.parent_key)
        i2 = self.tax_table['ParentTaxonId'].searchsorted(0, sorter=self.parent_key, side='right')
        if i2 - i1 == 0:
            raise DBConsistencyError('Not a single root in Taxonomy: {}'
                                     .format(self.tax_table[self.parent_key[i1]]))
        elif i2 - i1 == 1:
            res = self.tax_table[self.parent_key[i1]]
        else:
            res = numpy.array([(0, -1, b'LUCA')], dtype=self.tax_table.dtype)[0]
        return res

    def _taxon_from_numeric(self, tid):
        idx = self._table_idx_from_numeric(tid)
        return self.tax_table[idx]

    def _direct_children_taxa(self, tid):
        i = self.tax_table['ParentTaxonId'].searchsorted(tid, sorter=self.parent_key)
        idx = []
        while i < len(self.parent_key) and self.tax_table[self.parent_key[i]]['ParentTaxonId'] == tid:
            idx.append(self.parent_key[i])
            i += 1
        return self.tax_table.take(idx)

    def get_parent_taxa(self, query):
        """Get array of taxonomy entries leading towards the
        root of the taxonomy.

        :param query: the starting taxonomy level"""
        idx = []
        parent = query
        count = 0
        while parent != 0:
            i = self._table_idx_from_numeric(parent)
            idx.append(i)
            tmp = self.tax_table[i]['ParentTaxonId']
            if tmp == parent:
                raise InvalidTaxonId(u"{0:d} has itself as parent".format(tmp))
            parent = tmp
            count += 1
            if count > 100:
                raise InvalidTaxonId(u"{0:d} exceeds max depth of 100. Infinite recursion?".format(query))
        return self.tax_table.take(idx)

    def _get_taxids_from_any(self, it, skip_missing=True):
        if not isinstance(it, numpy.ndarray):
            try:
                it = numpy.fromiter(it, dtype='i4')
            except ValueError:
                it = numpy.fromiter(it, dtype='S255')
        if it.dtype.type is numpy.string_:
            try:
                ns = self.name_key
            except AttributeError:
                ns = self.name_key = self.tax_table.argsort(order='Name')
            idxs = self.tax_table['Name'].searchsorted(it, sorter=ns)
            idxs = numpy.clip(idxs, 0, len(ns) - 1)
            taxs = self.tax_table[ns[idxs]]
            keep = taxs['Name'] == it
            if not skip_missing and not keep.all():
                raise KeyError('not all taxonomy names could be found')
            res = taxs['NCBITaxonId'][keep]
        else:
            res = it
        return res

    def get_induced_taxonomy(self, members, collapse=True):
        """Extract the taxonomy induced by a given set of `members`.

        This method allows to extract the part which is induced bay a
        given set of levels and leaves that should be part of the
        new taxonomy. `members` must be an iterable, the levels
        must be either numeric taxids or scientific names.

        :param iter members: an iterable containing the levels
            and leaves that should remain in the new taxonomy. can be
            either axonomic ids or scientific names.
        :param bool collapse: whether or not levels with only one child
            should be skipped or not. This defaults to True"""
        taxids_to_keep = numpy.sort(self._get_taxids_from_any(members))
        idxs = numpy.searchsorted(self.tax_table['NCBITaxonId'], taxids_to_keep, sorter=self.taxid_key)
        idxs = numpy.clip(idxs, 0, len(self.taxid_key) - 1)
        subtaxdata = self.tax_table[self.taxid_key[idxs]]
        if not numpy.alltrue(subtaxdata['NCBITaxonId'] == taxids_to_keep):
            raise KeyError('not all levels in members exists in this taxonomy')

        updated_parent = numpy.zeros(len(subtaxdata), 'bool')
        for i, cur_tax in enumerate(taxids_to_keep):
            if updated_parent[i]:
                continue
            # get all the parents and check which ones we keep in the new taxonomy.
            parents = self.get_parent_taxa(cur_tax)['NCBITaxonId']
            mask = numpy.in1d(parents, taxids_to_keep)
            # find the position of them in subtaxdata (note: subtaxdata and
            # taxids_to_keep have the same ordering).
            new_idx = taxids_to_keep.searchsorted(parents[mask])
            taxids = taxids_to_keep[new_idx]
            # parent taxid are ncbitaxonids shifted by one position!
            parents = numpy.roll(taxids, -1)
            parents[-1] = 0
            subtaxdata['ParentTaxonId'][new_idx] = parents
            updated_parent[new_idx] = True

        if collapse:
            nr_children = collections.defaultdict(int)
            for p in subtaxdata['ParentTaxonId']:
                nr_children[p] += 1
            rem = [p for (p, cnt) in nr_children.items() if cnt == 1 and p != 0]
            if len(rem) > 0:
                idx = taxids_to_keep.searchsorted(rem)
                return self.get_induced_taxonomy(numpy.delete(taxids_to_keep, idx))
        return Taxonomy(subtaxdata)

    def newick(self):
        """Get a Newick representation of the Taxonomy

        Note: as many newick parsers do not support quoted labels,
        the method instead replaces spaces with underscores."""
        def newick_enc(s):
            return s.translate({ord(' '): '_', ord('('): '[', ord(')'): ']'})

        def _rec_newick(node):
            children = []
            for child in self._direct_children_taxa(node['NCBITaxonId']):
                children.append(_rec_newick(child))

            if len(children) == 0:
                return newick_enc(node['Name'].decode())
            else:
                t = ",".join(children)
                return '(' + t + ')' + newick_enc(node['Name'].decode())

        return _rec_newick(self._get_root_taxon())

    def as_dict(self):
        """Encode the Taxonomy as a nested dict.

         This representation can for example be used to serialize
         a Taxonomy in json format."""

        def _rec_phylogeny(node):
            res = {'name': node['Name'].decode(), 'id': int(node['NCBITaxonId'])}
            children = []
            for child in self._direct_children_taxa(node['NCBITaxonId']):
                children.append(_rec_phylogeny(child))
            if len(children) > 0:
                res['children'] = children
            return res

        return _rec_phylogeny(self._get_root_taxon())


class InvalidTaxonId(Exception):
    pass


class DBVersionError(Exception):
    pass


class DBConsistencyError(Exception):
    pass


class InvalidId(Exception):
    pass


class InvalidOmaId(InvalidId):
    pass


class UnknownIdType(Exception):
    pass


class UnknownSpecies(Exception):
    pass


class Singleton(Exception):
    def __init__(self, entry, msg=None):
        super(Singleton, self).__init__(msg)
        self.entry = entry


class IdMapperFactory(object):
    def __init__(self, db_obj):
        self.db = db_obj
        self.mappers = {}

    def __getitem__(self, idtype):
        return self.get_mapper(idtype)

    def get_mapper(self, idtype):
        try:
            mapper = self.mappers[idtype]
        except KeyError:
            try:
                mapper = globals()[str(idtype).title() + 'IdMapper'](self.db)
                self.mappers[idtype] = mapper
            except KeyError:
                raise UnknownIdType('{} is unknown'.format(str(idtype)))
        return mapper


class XrefIdMapper(object):
    def __init__(self, db):
        self._db = db
        self.xref_tab = db.get_hdf5_handle().get_node('/XRef')
        self.xrefEnum = self.xref_tab.get_enum('XRefSource')
        self.idtype = frozenset(list(self.xrefEnum._values.keys()))

    def map_entry_nr(self, entry_nr):
        """returns the XRef entries associated with the query protein.

        The types of XRefs that are returned depends on the idtype
        class member variable. In the base-class, idtype contains
        all valid xref types. Typically, subclasses of XrefIdMapper
        will change this set.

        :param entry_nr: the numeric id of the query protein."""
        res = [{'source': self.xrefEnum._values[row['XRefSource']],
                'xref': row['XRefId'].decode()}
                for row in self.xref_tab.where('EntryNr=={:d}'.format(entry_nr))
                if row['XRefSource'] in self.idtype]
        return res

    def iter_xrefs_for_entry_nr(self, entry_nr):
        """Iterate over the xrefs of a given entry number.

        This method returns a dict with 'source' and 'xref' fields
        (both str) holding the information of the xref record.

        :param entry_nr: the numeric id of the query protein"""
        for row in self.xref_tab.where('EntryNr=={:d}'.format(entry_nr)):
            if row['XRefSource'] in self.idtype:
                yield {'source': self.xrefEnum._values[row['XRefSource']],
                       'xref': row['XRefId'].decode()}

    def _combine_query_values(self, field, values):
        parts = ['({}=={})'.format(field, z) for z in values]
        return '|'.join(parts)

    def map_many_entry_nrs(self, entry_nrs):
        """map several entry_nrs with as few db queries as possible
        to their cross-references. The function returns a
        :class:`numpy.recarray` containing all fields as defined in
        the table.

        :param entry_nrs: a list with numeric protein entry ids"""
        mapped_junks = []
        junk_size = 32 - len(self.idtype)  # respect max number of condition variables.
        source_condition = self._combine_query_values('XRefSource', self.idtype)
        for start in range(0, len(entry_nrs), junk_size):
            condition = "({}) & ({})".format(
                self._combine_query_values('EntryNr',
                                           entry_nrs[start:start + junk_size]),
                source_condition)
            mapped_junks.append(self.xref_tab.read_where(condition))
        return numpy.lib.recfunctions.stack_arrays(
            mapped_junks,
            usemask=False)

    def search_xref(self, xref, is_prefix=False):
        """identify proteins associcated with `xref`.

        The crossreferences are limited to the types in the class
        member `idtype`. In the base class, all types are valid
        xrefs. The method returns a :class:`numpy.recarry` defined
        for the XRef table with all entries pointing to `xref`.

        The method by default returns only exact matches. By setting
        `is_prefix` to True, one can indicated that the requested xref
        should be interpreted as a prefix and all entries matching this
        prefix should be returned.

        :param str xref: an xref to be located
        :param bool is_prefix: treat xref as a prefix and return
                     potentially several matching xrefs"""
        if is_prefix:
            up = xref[:-1] + chr(ord(xref[-1])+1)
            cond = '(XRefId >= {!r}) & (XRefId < {!r})'.format(
                xref.encode('utf-8'), up.encode('utf-8'))
        else:
            cond = 'XRefId=={!r}'.format(xref.encode('utf-8'))
        res = self.xref_tab.read_where(cond)
        if len(res) > 0 and len(self.idtype) < len(self.xrefEnum):
            res = res[numpy.in1d(res['XRefSource'], list(self.idtype))]
        return res

    def source_as_string(self, source):
        """string representation of xref source enum value

        this auxiliary method converts the numeric value of
        a xref source into a string representation.

        :param int source: numeric value of xref source"""
        try:
            return self.xrefEnum._values[source]
        except KeyError:
            raise ValueError("'{}' is not a valid xref source value".format(source))

    def xreftab_to_dict(self, tab):
        """convert a xreftable to a dictionary per entry_nr.

        All rows in `tab` are converted into a nested dictionary
        where the outer key is a protein entry number and the
        inner key the xref source type.

        :param tab: a :class:`numpy.recarray` corresponding to XRef
            table definition to be converted"""
        xrefdict = collections.defaultdict(dict)
        for row in tab:
            try:
                typ = self.xrefEnum._values[row['XRefSource']]
            except IndexError:
                logger.warning('invalid XRefSource value in {}'.format(row))
                continue
            if typ not in xrefdict[row['EntryNr']]:
                xrefdict[row['EntryNr']][typ] = {'id': row['XRefId']}
        return xrefdict


class UniProtIdMapper(XrefIdMapper):
    def __init__(self, db):
        super(UniProtIdMapper, self).__init__(db)
        self.idtype = frozenset([self.xrefEnum[z]
                                 for z in ['UniProtKB/SwissProt', 'UniProtKB/TrEMBL']])


class LinkoutIdMapper(XrefIdMapper):
    def __init__(self, db):
        super(LinkoutIdMapper, self).__init__(db)
        self.idtype = frozenset([self.xrefEnum[z]
                                 for z in ['UniProtKB/SwissProt', 'UniProtKB/TrEMBL',
                                           'Ensembl Protein', 'EntrezGene']])

    def url(self, typ, id_):
        # TODO: improve url generator in external module with all xrefs
        url = None
        try:
            id_ = id_.decode()
        except AttributeError:
            pass

        if typ.startswith('UniProtKB'):
            url = 'http://uniprot.org/uniprot/{}'.format(id_)
        elif typ == 'EntrezGene':
            url = 'http://www.ncbi.nlm.nih.gov/gene/{}'.format(id_)
        elif typ.startswith('Ensembl'):
            url = 'http://ensembl.org/id/{}'.format(id_)
        return url

    def xreftab_to_dict(self, tab):
        xref = super(LinkoutIdMapper, self).xreftab_to_dict(tab)
        for d in list(xref.values()):
            for typ, elem in list(d.items()):
                elem['url'] = self.url(typ, elem['id'])
        return xref

    def iter_xrefs_for_entry_nr(self, entry_nr):
        """same as base clase but includes also the url as a field"""
        for xref in super(LinkoutIdMapper, self).iter_xrefs_for_entry_nr(entry_nr):
            xref['url'] = self.url(xref['source'], xref['xref'])
            yield xref


class DomainNameIdMapper(object):
    def __init__(self, db):
        self.domain_src = db.get_hdf5_handle().root.Annotations.DomainDescription.read()
        self.domain_src.sort(order='DomainId')

    def _get_dominfo(self, domain_id):
        idx = self.domain_src['DomainId'].searchsorted(domain_id)
        if self.domain_src[idx]['DomainId'] != domain_id:
            raise KeyError("no domain info available for {}".format(domain_id))
        return self.domain_src[idx]

    def get_info_dict_from_domainid(self, domain_id):
        info = self._get_dominfo(domain_id)
        return {'name': info['Description'].decode(), 'source': info['Source'].decode(),
                'domainid': domain_id.decode()}

class FastMapper(object):
    GOANNOTATIONS_COMMENT = 'This file was created using OMA FastMapper.'

    def __init__(self, db):
        self.db = db

    def goannotations(self, records, as_string=False):
        # gene ontology fast mapping, uses exact / approximate search. 
        # todo: implement taxonomic restriction.
        # Input: iterable of biopython SeqRecords
        tdfs = []
        
        for rec in records:
            r = self.db.seq_search.search(str(rec.seq))
            if r is not None:
                if r[0] == 'exact':
                    tdfs1 = []
                    for enum in r[1]:
                        tdf = self.db.get_goannotations(enum)
                        tdf['With'] = 'Exact:{}'.format(self.db.id_mapper['Oma'].map_entry_nr(enum))
                        tdfs1.append(tdf)
                    tdf = pd.concat(tdfs1, ignore_index=True)

                else:
                    # Take best match. TODO: remove those below some level of match.
                    match_enum = r[1][0][0]
                    match_score = r[1][0][1]['score']

                    tdf = self.db.get_goannotations(match_enum)
                    tdf['With'] = 'Approx:{}:{}'.format(self.db.id_mapper['Oma'].map_entry_nr(match_enum), 
                                                        match_score)

                tdf['DB_Object_ID'] = rec.id
                tdf['DB_Object_Symbol'] = tdf['DB_Object_ID']
                tdfs.append(tdf)

        if len(tdfs) > 0 and any(len(tdf) > 0 for tdf in tdfs):
            df = pd.concat(tdfs, ignore_index=True)
            df['DB'] = 'OMA_FastMap'
            df['Assigned_By'] = df['DB']
            return (df if not as_string else 
                    ('!gaf-version: {}\n!\n!{}\n'.format(GAF_VERSION, self.GOANNOTATIONS_COMMENT) + 
                     '\n'.join(df.apply(lambda e: '\t'.join(map(str, e)), axis=1)) + 
                     '\n'))

        else:
            return None if not as_string else '!gaf-version: {}\n'.format(GAF_VERSION)<|MERGE_RESOLUTION|>--- conflicted
+++ resolved
@@ -81,11 +81,7 @@
     @LazyProperty
     def gene_ontology(self):
         try:
-<<<<<<< HEAD
             fp = io.StringIO(self.db.root.Ontologies.GO.read().tobytes().decode('utf-8'))
-=======
-            fp = io.StringIO(self.db.get_node('/Ontologies/GO').read().tobytes().decode())
->>>>>>> 657b79e1
         except tables.NoSuchNodeError:
             p = os.path.join(os.path.dirname(self.db.filename), 'go-basic.obo')
             fp = open(p, 'rt')
@@ -474,7 +470,12 @@
         except ValueError as e:
             raise InvalidId('require a numeric entry id, got {}'.format(entry_nr))
 
-<<<<<<< HEAD
+    def get_gene_ontology_annotations(self, entry_nr):
+        try:
+            return self.db.root.Annotations.GeneOntology.read_where('EntryNr == {:d}'.format(entry_nr))
+        except ValueError as e:
+            raise InvalidId('require a numeric entry id, got {}'.format(entry_nr))
+
     def get_goannotations(self, entry_nr, as_string=False):
         try:
             annots = self.db.root.Annotations.GeneOntology.read_where('EntryNr == {:d}'.format(entry_nr))
@@ -523,11 +524,10 @@
         df['Gene_Product_Form_ID'] = ''
 
         df = df[GAF20FIELDS]
-        return (df if not as_string else 
-                ('!gaf-version: {}\n'.format(GAF_VERSION) + 
-                 '\n'.join(df.apply(lambda e: '\t'.join(map(str, e)), axis=1)) + 
+        return (df if not as_string else
+                ('!gaf-version: {}\n'.format(GAF_VERSION) +
+                 '\n'.join(df.apply(lambda e: '\t'.join(map(str, e)), axis=1)) +
                  '\n'))
-
 
 
 class SequenceSearch(object):
@@ -630,7 +630,7 @@
                     jj += 1
 
                 # Find entry numbers and filter to remove incorrect entries
-                return list(filter(lambda e: self.get_entry_length(e) == nn, 
+                return list(filter(lambda e: self.get_entry_length(e) == nn,
                                    self.get_entrynr(self.seq_idx[ii:jj])))
 
         # Nothing found.
@@ -656,9 +656,9 @@
         cut_off = coverage * z
         c = [(x[0], (x[1] / z)) for x in c.items() if x[1] >= cut_off]
         c = (sorted(c,
-                    reverse=True, 
+                    reverse=True,
                     key=lambda x: x[1])[:n] if n > 0 else c)
-        
+
         # 3. Do local alignments and return count / score / alignment
         if len(c) > 0:
             return sorted([(m[0], {'kmer_coverage': m[1],
@@ -681,7 +681,7 @@
 
         aligned = []
         query = pyopa.Sequence(seq.decode('ascii'))
-        entries = list(map(lambda m: 
+        entries = list(map(lambda m:
                            pyopa.Sequence(self.get_sequence(int(m[0])).decode('ascii')),
                            matches))
         t = threading.Thread(target=align,
@@ -691,14 +691,6 @@
         assert (len(aligned) > 0), 'Alignment thread crashed.'
         return zip(matches, aligned)
 
-=======
-    def get_gene_ontology_annotations(self, entry_nr):
-        try:
-            return self.db.root.Annotations.GeneOntology.read_where('EntryNr == {:d}'.format(entry_nr))
-        except ValueError as e:
-            raise InvalidId('require a numeric entry id, got {}'.format(entry_nr))
-
->>>>>>> 657b79e1
 
 class OmaIdMapper(object):
     def __init__(self, db):
@@ -1275,11 +1267,11 @@
         self.db = db
 
     def goannotations(self, records, as_string=False):
-        # gene ontology fast mapping, uses exact / approximate search. 
+        # gene ontology fast mapping, uses exact / approximate search.
         # todo: implement taxonomic restriction.
         # Input: iterable of biopython SeqRecords
         tdfs = []
-        
+
         for rec in records:
             r = self.db.seq_search.search(str(rec.seq))
             if r is not None:
@@ -1297,7 +1289,7 @@
                     match_score = r[1][0][1]['score']
 
                     tdf = self.db.get_goannotations(match_enum)
-                    tdf['With'] = 'Approx:{}:{}'.format(self.db.id_mapper['Oma'].map_entry_nr(match_enum), 
+                    tdf['With'] = 'Approx:{}:{}'.format(self.db.id_mapper['Oma'].map_entry_nr(match_enum),
                                                         match_score)
 
                 tdf['DB_Object_ID'] = rec.id
@@ -1308,9 +1300,9 @@
             df = pd.concat(tdfs, ignore_index=True)
             df['DB'] = 'OMA_FastMap'
             df['Assigned_By'] = df['DB']
-            return (df if not as_string else 
-                    ('!gaf-version: {}\n!\n!{}\n'.format(GAF_VERSION, self.GOANNOTATIONS_COMMENT) + 
-                     '\n'.join(df.apply(lambda e: '\t'.join(map(str, e)), axis=1)) + 
+            return (df if not as_string else
+                    ('!gaf-version: {}\n!\n!{}\n'.format(GAF_VERSION, self.GOANNOTATIONS_COMMENT) +
+                     '\n'.join(df.apply(lambda e: '\t'.join(map(str, e)), axis=1)) +
                      '\n'))
 
         else:
