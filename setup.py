from setuptools import setup, find_packages
<<<<<<< HEAD
import sys

name = 'pyoma'

req_packages = ['numpy', 'tables>=3.2', 'future', 'familyanalyzer']
if sys.version_info < (3, 3):
    req_packages.extend(['mock', 'functools32'])
=======
import os
import shutil

name = 'pyoma'

# Create oma2hdf to install
shutil.copyfile('bin/importdata.py', 'bin/oma2hdf')
>>>>>>> 0d69144f

setup(
    name=name,
    version='0.3.1-dev',
    author='Adrian Altenhoff',
    author_email='adrian.altenhoff@inf.ethz.ch',
    description='todoc',
    packages=find_packages(),
    classifiers=[
        'Development Status :: 3 - Alpha',
        'Intended Audience :: Developers',
        'Intended Audience :: Science/Research',
        'Topic :: Scientific/Engineering :: Bio-Informatics',
        'Programming Language :: Python :: 2',
        'Programming Language :: Python :: 2.7',
        'Programming Language :: Python :: 3',
        'Programming Language :: Python :: 3.3',
        'Programming Language :: Python :: 3.4',
        'Programming Language :: Python :: 3.5',
    ],
<<<<<<< HEAD
    package_data={'pyoma': ['browser/*.drw']},
    install_requires=req_packages,
)
=======
    scripts=['bin/oma2hdf'],
    package_data={'pyoma': ['browser/*.drw']},
    install_requires=['numpy', 'tables>=3.2', 'future'],
)

# Remove local copy of oma2hdf (installed)
os.remove('bin/oma2hdf')
>>>>>>> 0d69144f
<|MERGE_RESOLUTION|>--- conflicted
+++ resolved
@@ -1,21 +1,16 @@
 from setuptools import setup, find_packages
-<<<<<<< HEAD
 import sys
+import os
+import shutil
 
 name = 'pyoma'
 
 req_packages = ['numpy', 'tables>=3.2', 'future', 'familyanalyzer']
 if sys.version_info < (3, 3):
     req_packages.extend(['mock', 'functools32'])
-=======
-import os
-import shutil
-
-name = 'pyoma'
 
 # Create oma2hdf to install
 shutil.copyfile('bin/importdata.py', 'bin/oma2hdf')
->>>>>>> 0d69144f
 
 setup(
     name=name,
@@ -36,16 +31,10 @@
         'Programming Language :: Python :: 3.4',
         'Programming Language :: Python :: 3.5',
     ],
-<<<<<<< HEAD
+    scripts=['bin/oma2hdf'],
     package_data={'pyoma': ['browser/*.drw']},
     install_requires=req_packages,
 )
-=======
-    scripts=['bin/oma2hdf'],
-    package_data={'pyoma': ['browser/*.drw']},
-    install_requires=['numpy', 'tables>=3.2', 'future'],
-)
 
 # Remove local copy of oma2hdf (installed)
-os.remove('bin/oma2hdf')
->>>>>>> 0d69144f
+os.remove('bin/oma2hdf')