--- conflicted
+++ resolved
@@ -5,12 +5,8 @@
 
 name = 'pyoma'
 
-<<<<<<< HEAD
-req_packages = ['numpy', 'tables>=3.2', 'future', 'familyanalyzer', 'PySAIS',
-                'tqdm']
-=======
-req_packages = ['numpy', 'tables>=3.2', 'future']
->>>>>>> 657b79e1
+req_packages = ['numpy', 'tables>=3.2', 'future',
+                'tqdm', 'pyoma', 'pandas']
 if sys.version_info < (3, 3):
     req_packages.extend(['mock', 'functools32'])
 
@@ -40,7 +36,7 @@
     package_data={'pyoma': ['browser/*.drw']},
     install_requires=req_packages,
     extras_require={
-        'create_db': ['familyanlyzer'],
+        'create_db': ['PySAIS', 'familyanlyzer'],
     },
 )
 
